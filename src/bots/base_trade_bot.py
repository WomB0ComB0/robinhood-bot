from enum import Enum

import pandas as pd
import pyotp
import re
import binascii
import robin_stocks.robinhood as robinhood

from src.utilities import RobinhoodCredentials


class OrderType(Enum):
    BUY_RECOMMENDATION = 1
    SELL_RECOMMENDATION = 0
    HOLD_RECOMMENDATION = -1


class TradeBot:
    def __init__(self):
<<<<<<< HEAD
        """Logs user into their Robinhood account using MFA if configured."""
=======
        """Logs user into their Robinhood account."""
>>>>>>> 319403e6
        robinhood_credentials = RobinhoodCredentials()
        totp = None

        if robinhood_credentials.mfa_code:
            # Generate TOTP code if MFA is configured
            totp = pyotp.TOTP(robinhood_credentials.mfa_code).now()
            print(f"Using MFA code: {totp}")
        else:
            print(
                "WARNING: MFA code is not supplied. Multi-factor authentication will not be attempted. If your "
                "Robinhood account uses MFA to log in, this will fail and may lock you out of your accounts for "
                "some period of time."
            )
<<<<<<< HEAD

        # Login with credentials and optional MFA
        login_response = robinhood.login(
            robinhood_credentials.user,
            robinhood_credentials.password, 
            mfa_code=totp
        )
        
        if not login_response:
            raise Exception("Failed to login to Robinhood")
=======
        else:
            try:
                # Sanitize and validate mfa_code
                mfa_code = robinhood_credentials.mfa_code
                sanitized_code = re.sub(r'[^A-Z2-7]', '', mfa_code.upper().strip())

                try:
                    # Test if valid base32 by attempting to decode
                    binascii.unhexlify(sanitized_code)
                except binascii.Error:
                    raise ValueError("Invalid TOTP secret.")
>>>>>>> 319403e6

                # Generate TOTP code
                totp = pyotp.TOTP(sanitized_code).now()

            except (ValueError, binascii.Error) as e:
                print(f"ERROR: Invalid MFA code format: {str(e)}")
                raise

        robinhood.login(robinhood_credentials.user, robinhood_credentials.password, mfa_code=totp)
        
    def robinhood_logout(self):
        """Logs user out of their Robinhood account."""

        robinhood.logout()

    def get_current_positions(self):
        """Returns a dictionary of currently held positions."""

        return robinhood.account.build_holdings()

    def get_current_cash_position(self):
        """Returns the current cash position as a float."""

        return float(robinhood.profiles.load_account_profile(info="buying_power"))

    def has_sufficient_funds_available(self, amount_in_dollars):
        """
        Returns a boolean if user's account has enough buying power to execute a buy order.

        :param amount_in_dollars: The amount in USD to be used for a transaction
        :return: True if there are sufficient funds in user's account; False otherwise
        """

        if not amount_in_dollars:
            return False

        # Retrieve the available funds.
        available_funds = self.get_current_cash_position()

        return available_funds >= amount_in_dollars

    def get_current_market_price(self, ticker):
        """
        Returns the current market price of ticker

        :param ticker: A company's symbol as a string
        :return: Current market price in USD
        """

        if not ticker:
            return 0.00

        return float(robinhood.stocks.get_latest_price(ticker, includeExtendedHours=False)[0])

    def get_company_name_from_ticker(self, ticker):
        """
        Returns the company name represented by ticker.

        :param ticker: A company's ticker symbol as a string
        :return: Company name as a string
        """

        if not ticker:
            return ""

        return robinhood.stocks.get_name_by_symbol(ticker)

    def get_stock_history_dataframe(self, ticker, interval="day", time_span="year"):
        """
        Sends request to the Robinhood API to retrieve historical stock information.

        :param ticker: A company's ticker symbol as a string
        :param interval: time intervals for data points; Values are "5minute", "10minute", "hour", "day",
         or "week". Default is "day"
        :param time_span: time span for the data points: Values are "day", "week", "month", "3month", "year", or
        "5year". Default is "year"
        :return: DataFrame of stock historical information
        """
        if (
            not ticker
            or interval not in {"5minute", "10minute", "hour", "day", "week"}
            or time_span not in {"day", "week", "month", "3month", "year", "5year"}
        ):
            return pd.DataFrame()

        stock_history = robinhood.stocks.get_stock_historicals(ticker, interval=interval, span=time_span)

        return pd.DataFrame(stock_history)

    def get_equity_in_position(self, ticker):
        """
        Returns the dollar value of the equity in the position.

        :param ticker: A company's ticker symbol as a string
        :return: float
        """

        portfolio = self.get_current_positions()

        if ticker in portfolio:
            position = portfolio[ticker]
            return float(position["equity"])

        return 0

    def has_sufficient_equity(self, ticker, amount_in_dollars):
        """
        Returns a boolean if user's account has enough equity in the given position to execute a sell order.

        :param ticker: A company's ticker symbol as a string
        :param amount_in_dollars: The amount in USD to be used for a transaction
        :return: True if there is sufficient equity in the user's holding; False otherwise
        """

        if not amount_in_dollars or amount_in_dollars <= 0:
            return False

        equity_in_position = self.get_equity_in_position(ticker)

        return equity_in_position >= amount_in_dollars

    def place_buy_order(self, ticker, amount_in_dollars):
        """
        Places a buy order for ticker with a specified amount.

        :param ticker: A company's ticker symbol as a string
        :param amount_in_dollars: The amount in USD to be used for the purchase
        :return: Dict containing information regarding the purchase of stocks, such as the order id, the state
        of order (queued, confirmed, filled, failed, canceled, etc.), the price, and the quantity.
        """

        purchase_data = {}

        if not ticker or not amount_in_dollars:
            print("ERROR: Parameters cannot have null values.")
            return purchase_data

        if amount_in_dollars < 1:
            print("ERROR: A purchase cannot be made with less than $1.00 USD.")
            return purchase_data

        # Must have enough funds for the purchase
        if self.has_sufficient_funds_available(amount_in_dollars):
            print(f"Buying ${amount_in_dollars} of {ticker}...")
            purchase_data.update(
                robinhood.orders.order_buy_fractional_by_price(
                    ticker,
                    amount_in_dollars,
                    timeInForce="gfd",
                    extendedHours=False,
                    jsonify=True,
                )
            )
            print(f"Successfully bought ${amount_in_dollars} of {ticker}.")

        return purchase_data

    def place_sell_order(self, ticker, amount_in_dollars):
        """
        Places a sell order for ticker with a specified amount.

        :param ticker: A company's ticker symbol
        :param amount_in_dollars: The amount in USD to be used for the sale
        :return: Dict containing information regarding the sale of stocks, such as the order id, the state of order
        (queued, confirmed, filled, failed, canceled, etc.), the price, and the quantity
        """

        sale_data = {}

        if not ticker or not amount_in_dollars:
            print("ERROR: Parameters cannot have null values.")
            return sale_data

        if amount_in_dollars < 1:
            print("ERROR: A sale cannot be made with less than $1.00 USD.")
            return sale_data

        # Must have enough equity for the sale
        if self.has_sufficient_equity(ticker, amount_in_dollars):
            print(f"Selling ${amount_in_dollars} of {ticker}...")
            sale_data.update(
                robinhood.orders.order_sell_fractional_by_price(
                    ticker,
                    amount_in_dollars,
                    timeInForce="gfd",
                    extendedHours=False,
                    jsonify=True,
                )
            )
            print(f"Successfully sold ${amount_in_dollars} of {ticker}.")

        return sale_data

    def buy_with_available_funds(self, ticker):
        """
        Buys ticker with all available funds.

        :param ticker: A company's ticker symbol as a string
        :return: Dict containing information regarding the purchase of stocks, such as the order id, the state
        of order (queued, confirmed, filled, failed, canceled, etc.), the price, and the quantity
        """

        if not ticker:
            return {}

        available_funds = self.get_current_cash_position()

        return self.place_buy_order(ticker, available_funds)

    def sell_entire_position(self, ticker):
        """
        Sells user's entire position in ticker.

        :param ticker: A company's ticker symbol as a string
        :return: Dict containing information regarding the sale of stocks, such as the order id, the state
        of order (queued, confirmed, filled, failed, canceled, etc.), the price, and the quantity
        """

        if not ticker:
            return {}

        equity_in_position = self.get_equity_in_position(ticker)

        return self.place_sell_order(ticker, equity_in_position)

    def liquidate_portfolio(self):
        """
        Completely sells all positions held.

        :return: A list of dictionaries containing information regarding the sale of each stock held in the portfolio,
        such as the order id, the state of order (queued, confirmed, filled, failed, canceled, etc.), the price, and
        the quantity for each position held.
        """

        compiled_sale_information = []
        portfolio = self.get_current_positions()

        for ticker in portfolio.keys():
            sale_information = self.sell_entire_position(ticker)
            compiled_sale_information.append(sale_information)

        return compiled_sale_information

    def make_order_recommendation(self, ticker):
        """
        Makes an order recommendation for the given ticker.

        :param ticker: A company's ticker symbol as a string
        :return: Order recommendation
        """

        return OrderType.HOLD_RECOMMENDATION

    def trade(self, ticker, amount_in_dollars):
        """
        Places buy/sell orders for fractional shares of stock.

        :param ticker: A company's ticker symbol as a string
        :param amount_in_dollars: The amount in USD to be used for a transaction
        :return: Dict containing information regarding the purchase/sale of stocks, such as the order id, the state of
        order (queued, confirmed, filled, failed, canceled, etc.), the price, and the quantity.
        """

        transaction_data = {}

        action = self.make_order_recommendation(ticker)

        if action == OrderType.BUY_RECOMMENDATION:
            purchase_details = self.place_buy_order(ticker, amount_in_dollars)
            transaction_data.update(purchase_details)

        elif action == OrderType.SELL_RECOMMENDATION:
            sale_details = self.place_sell_order(ticker, amount_in_dollars)
            transaction_data.update(sale_details)

        else:
            print(f"Conditions are not met for either a purchase or a sale of {ticker}.")

        return transaction_data<|MERGE_RESOLUTION|>--- conflicted
+++ resolved
@@ -17,36 +17,16 @@
 
 class TradeBot:
     def __init__(self):
-<<<<<<< HEAD
-        """Logs user into their Robinhood account using MFA if configured."""
-=======
         """Logs user into their Robinhood account."""
->>>>>>> 319403e6
         robinhood_credentials = RobinhoodCredentials()
         totp = None
 
-        if robinhood_credentials.mfa_code:
-            # Generate TOTP code if MFA is configured
-            totp = pyotp.TOTP(robinhood_credentials.mfa_code).now()
-            print(f"Using MFA code: {totp}")
-        else:
+        if robinhood_credentials.mfa_code == "":
             print(
                 "WARNING: MFA code is not supplied. Multi-factor authentication will not be attempted. If your "
                 "Robinhood account uses MFA to log in, this will fail and may lock you out of your accounts for "
                 "some period of time."
             )
-<<<<<<< HEAD
-
-        # Login with credentials and optional MFA
-        login_response = robinhood.login(
-            robinhood_credentials.user,
-            robinhood_credentials.password, 
-            mfa_code=totp
-        )
-        
-        if not login_response:
-            raise Exception("Failed to login to Robinhood")
-=======
         else:
             try:
                 # Sanitize and validate mfa_code
@@ -58,7 +38,6 @@
                     binascii.unhexlify(sanitized_code)
                 except binascii.Error:
                     raise ValueError("Invalid TOTP secret.")
->>>>>>> 319403e6
 
                 # Generate TOTP code
                 totp = pyotp.TOTP(sanitized_code).now()
